--- conflicted
+++ resolved
@@ -72,17 +72,10 @@
 print(data["summary"], data["priority"])
 ```
 
-<<<<<<< HEAD
-- Pass any JSON Schema object via `output_schema` **or** hand LM Deluge a `pydantic.BaseModel` subclass and it will build the strict schema for you.
-- `json_mode=True` still works, but `output_schema` always wins when both are provided so the schema remains authoritative.
-- `response.completion` holds the raw JSON string from the provider—call `json.loads(response.completion)` (after handling the
-  `None` case) to convert it into Python objects.
-=======
 **Key Points:**
 - Pass any Pydantic model or JSON Schema dict via `output_schema`
-- `json_mode=True` still works, but `output_schema` always wins when both are provided
-- `response.completion` holds the raw JSON string from the provider
->>>>>>> d030309a
+- `json_mode=True` still works for providers that support JSON mode with no schema, but `output_schema` takes priority when both are provided
+- `response.completion` holds the raw JSON string returned by the provider
 
 ## Passing a Pydantic model
 
